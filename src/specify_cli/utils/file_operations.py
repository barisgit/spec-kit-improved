--- conflicted
+++ resolved
@@ -313,7 +313,6 @@
 
         _create_recursive(base, structure)
 
-<<<<<<< HEAD
     @staticmethod
     def normalize_path_separators(path: Union[str, Path]) -> str:
         """Normalize path separators for the current platform.
@@ -394,12 +393,11 @@
             return True
         except Exception:
             return False
-=======
+
 
 def ensure_directory(path: Union[str, Path]) -> Path:
     """Top-level helper to ensure a directory exists.
 
     Delegates to FileOperations.ensure_directory for backward compatibility.
     """
-    return FileOperations.ensure_directory(path)
->>>>>>> 96addf6d
+    return FileOperations.ensure_directory(path)