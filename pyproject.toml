[project]
name = "specifyx"
<<<<<<< HEAD
version = "0.2.0"
=======
version = "0.1.1"
>>>>>>> 96addf6d
description = "Enhanced spec-driven development CLI with modern architecture and Jinja2 templating"
requires-python = ">=3.11"
readme = "README.md"
license = {text = "MIT"}
authors = [
    {name = "SpecifyX Contributors", email = "blaz@paxia.co"}
]
keywords = ["spec-driven", "development", "cli", "templates", "jinja2", "toml", "project-generation"]
classifiers = [
    "Development Status :: 4 - Beta",
    "Intended Audience :: Developers",
    "License :: OSI Approved :: MIT License",
    "Programming Language :: Python :: 3",
    "Programming Language :: Python :: 3.11",
    "Programming Language :: Python :: 3.12",
    "Programming Language :: Python :: 3.13",
    "Topic :: Software Development :: Code Generators",
    "Topic :: Software Development :: Libraries :: Python Modules",
    "Environment :: Console",
]
dependencies = [
    "typer",
    "rich",
    "httpx",
    "platformdirs",
    "readchar",
    "jinja2",
    "dynaconf",
    "tomli-w",
<<<<<<< HEAD
    "colorlog",
=======
    "packaging",
>>>>>>> 96addf6d
]

[project.optional-dependencies]
dev = [
    "pytest",
    "pytest-asyncio",
    "pytest-benchmark",
    "pytest-cov",
    "ruff",
    "pyrefly",
    "pre-commit",
]

[project.scripts]
specifyx = "specify_cli:main"

[build-system]
requires = ["hatchling"]
build-backend = "hatchling.build"

[tool.hatch.build.targets.wheel]
packages = ["src/specify_cli"]

[tool.hatch.build.targets.wheel.sources]
"src/specify_cli" = "specify_cli"

# Include template files in the package
[tool.hatch.build.targets.wheel.shared-data]
"src/specify_cli/templates" = "specify_cli/templates"

[tool.ruff]
src = ["src", "tests"]
line-length = 88
target-version = "py311"

[tool.ruff.lint]
select = ["E", "F", "I", "B", "C4", "ARG", "SIM"]
ignore = ["E501"]

[tool.ruff.format]
quote-style = "double"
indent-style = "space"

[tool.pytest.ini_options]
testpaths = ["tests"]
python_files = ["test_*.py"]
addopts = [
    "--strict-markers",
    "--disable-warnings",
    "--import-mode=importlib",
]

[tool.pyrefly]<|MERGE_RESOLUTION|>--- conflicted
+++ resolved
@@ -1,10 +1,6 @@
 [project]
 name = "specifyx"
-<<<<<<< HEAD
 version = "0.2.0"
-=======
-version = "0.1.1"
->>>>>>> 96addf6d
 description = "Enhanced spec-driven development CLI with modern architecture and Jinja2 templating"
 requires-python = ">=3.11"
 readme = "README.md"
@@ -34,11 +30,8 @@
     "jinja2",
     "dynaconf",
     "tomli-w",
-<<<<<<< HEAD
+    "packaging",
     "colorlog",
-=======
-    "packaging",
->>>>>>> 96addf6d
 ]
 
 [project.optional-dependencies]
